// This file is part of Eigen, a lightweight C++ template library
// for linear algebra.
//
// Copyright (C) 2016 Dmitry Vyukov <dvyukov@google.com>
//
// This Source Code Form is subject to the terms of the Mozilla
// Public License v. 2.0. If a copy of the MPL was not distributed
// with this file, You can obtain one at http://mozilla.org/MPL/2.0/.

/* Modifications Copyright (c) Microsoft. */

#include <iomanip>
#include <iostream>
#include <type_traits>

#pragma once
#include "onnxruntime_config.h"
// build/external/eigen/unsupported/Eigen/CXX11/src/Tensor/TensorEvaluator.h:162:71:
// error: ignoring attributes on template argument "Eigen::PacketType<const float, Eigen::DefaultDevice>::type {aka
// __vector(4) float}" [-Werror=ignored-attributes]
#if defined(__GNUC__)
#pragma GCC diagnostic push
#pragma GCC diagnostic ignored "-Wunused-parameter"
#elif defined(_MSC_VER)
#pragma warning(push)
#pragma warning(disable : 4127)
#pragma warning(disable : 4805)
#endif

#include "unsupported/Eigen/CXX11/ThreadPool"

#if defined(__GNUC__)
#pragma GCC diagnostic pop
#elif defined(_MSC_VER)
#pragma warning(pop)
#endif
#include "core/common/make_unique.h"
#include "core/platform/ort_mutex.h"
#include "core/platform/Barrier.h"

namespace onnxruntime {

namespace concurrency {

// Extended Eigen thread pool interface, avoiding the need to modify the ThreadPoolInterface.h
// header from the external Eigen repository.

class ExtendedThreadPoolInterface : public Eigen::ThreadPoolInterface {
 public:
  // Run fn with up to n degree-of-parallelism enlisting the thread pool for
  // help.  The degree-of-parallelism includes the caller, and so if n==1
  // then the function will run directly in the caller.  The fork-join
  // synchronization is handled in the thread pool, and so any state captured
  // by fn() is safe from concurrent access once RunInParallel returns.
  virtual void RunInParallel(std::function<void()> fn, unsigned n) = 0;
};

}  // namespace concurrency

template <typename Work, typename Tag, unsigned kSize>
class RunQueue {
 public:
  RunQueue() : front_(0), back_(0) {
    // require power-of-two for fast masking
    assert((kSize & (kSize - 1)) == 0);
    assert(kSize > 2);            // why would you do this?
    assert(kSize <= (64 << 10));  // leave enough space for counter
    for (unsigned i = 0; i < kSize; i++) array_[i].state.store(ElemState::kEmpty, std::memory_order_relaxed);
  }

  ~RunQueue() {
    assert(Size() == 0);
  }

  // PushFront inserts w at the beginning of the queue.
  // If queue is full returns w, otherwise returns default-constructed Work.
  Work PushFront(Work w) {
    unsigned front = front_.load(std::memory_order_relaxed);
    Elem& e = array_[front & kMask];
    ElemState s = e.state.load(std::memory_order_relaxed);
    if (s != ElemState::kEmpty ||
        !e.state.compare_exchange_strong(s, ElemState::kBusy, std::memory_order_acquire))
      return w;
    front_.store(front + 1 + (kSize << 1), std::memory_order_relaxed);
    e.w = std::move(w);
    e.tag = Tag();
    e.state.store(ElemState::kReady, std::memory_order_release);
    return Work();
  }

  // PopFront removes and returns the first element in the queue.
  // If the queue was empty returns default-constructed Work.
  Work PopFront() {
    unsigned front;
    Elem *e;
    ElemState s;

    // Drain revoked items from the front of the queue.  CAS to busy to synchronize with
    // any attempt to take the same item from the back of the queue.
    do {
      front = front_.load(std::memory_order_relaxed);
      e = &array_[(front - 1) & kMask];
      s = e->state.load(std::memory_order_relaxed);
      if (s == ElemState::kRevoked &&
          e->state.compare_exchange_strong(s, ElemState::kBusy, std::memory_order_acquire)) {
        e->state.store(ElemState::kEmpty, std::memory_order_release);
        front = ((front - 1) & kMask2) | (front & ~kMask2);
        front_.store(front, std::memory_order_relaxed);
      }
    } while (s == ElemState::kRevoked);

    // Attempt to take next item.  State kEmpty shows the queue is empty, kBusy shows
    // the work is in progress on the item at the front of the queue.
    if (s != ElemState::kReady ||
        !e->state.compare_exchange_strong(s, ElemState::kBusy, std::memory_order_acquire))
      return Work();
    Work w = std::move(e->w);
    e->tag = Tag();
    e->state.store(ElemState::kEmpty, std::memory_order_release);
    front = ((front - 1) & kMask2) | (front & ~kMask2);
    front_.store(front, std::memory_order_relaxed);
    return w;
  }

  // PushBack adds w at the end of the queue.
  // If queue is full returns w, otherwise returns default-constructed Work.
  Work PushBack(Work w) {
    std::unique_lock<OrtMutex> lock(mutex_);
    unsigned back = back_.load(std::memory_order_relaxed);
    Elem& e = array_[(back - 1) & kMask];
    ElemState s = e.state.load(std::memory_order_relaxed);
    if (s != ElemState::kEmpty ||
        !e.state.compare_exchange_strong(s, ElemState::kBusy, std::memory_order_acquire))
      return w;
    back = ((back - 1) & kMask2) | (back & ~kMask2);
    back_.store(back, std::memory_order_relaxed);
    e.w = std::move(w);
    e.tag = Tag();
    e.state.store(ElemState::kReady, std::memory_order_release);
    return Work();
  }

  // PushBackWithTag adds w at the end of the queue.  The tag value can be used on a 
  // subsequent call to RevokeWithTag to remove the item from the queue in combination
  // with w_idx.  Typically the tag will be a per-thread ID to distinguish work
  // submitted from different threads.
  //
  // If the queue is full, returns w, otherwise returns default-constructed work.
  Work PushBackWithTag(Work w, Tag tag, unsigned &w_idx) {
    std::unique_lock<OrtMutex> lock(mutex_);
    unsigned back = back_.load(std::memory_order_relaxed);
    w_idx = (back-1) & kMask;
    Elem& e = array_[w_idx];
    ElemState s = e.state.load(std::memory_order_relaxed);
    if (s != ElemState::kEmpty ||
        !e.state.compare_exchange_strong(s, ElemState::kBusy, std::memory_order_acquire))
      return w;
    back = ((back - 1) & kMask2) | (back & ~kMask2);
    back_.store(back, std::memory_order_relaxed);
    e.w = std::move(w);
    e.tag = tag;
    e.state.store(ElemState::kReady, std::memory_order_release);
    return Work();
  }

  // PopBack removes and returns the last elements in the queue.
  Work PopBack() {
    if (Empty())
      return Work();
    std::unique_lock<OrtMutex> lock(mutex_);
    unsigned back;
    Elem *e;
    ElemState s;

    // Drain revoked items from the back of the queue.  CAS to busy to synchronize with
    // any attempt to take the same item from the front of the queue.
    do {
      back = back_.load(std::memory_order_relaxed);
      e = &array_[back & kMask];
      s = e->state.load(std::memory_order_relaxed);
      if (s == ElemState::kRevoked &&
          e->state.compare_exchange_strong(s, ElemState::kBusy, std::memory_order_acquire)) {
        e->state.store(ElemState::kEmpty, std::memory_order_release);
        back_.store(back + 1 + (kSize << 1), std::memory_order_relaxed);
      }
    } while (s == ElemState::kRevoked);

    if (s != ElemState::kReady ||
        !e->state.compare_exchange_strong(s, ElemState::kBusy, std::memory_order_acquire))
      return Work();
    Work w = std::move(e->w);
    e->tag = Tag();
    e->state.store(ElemState::kEmpty, std::memory_order_release);
    back_.store(back + 1 + (kSize << 1), std::memory_order_relaxed);
    return w;
  }

  // RevokeItem removes a work item from the queue.  Items are identified positionally,
  // and so a tag is used to detect whether the same position is occupied by a 
  // different work item at the time of removal.  RevokeWithTags lets threads offer work
  // for parallel execution, and then revoke the offer prior to the work executing (for 
  // instance if the thread itself completes all of the work).  Revoking the work 
  // lets the thread deallocate state that might otherwise have been captured by the work item
  // and accessed by it.
  //
  // Return true iff the item is successfully revoked.  If the item is not revoked then
  // the caller must assume that it may still execute, for instance because it
  // has been pop'd from the queue concurrent with the revocation request.

  bool RevokeWithTag(Tag tag, unsigned w_idx) {
    bool revoked = false;
    std::unique_lock<OrtMutex> lock(mutex_);
    Elem& e = array_[w_idx];
    ElemState s = e.state.load(std::memory_order_relaxed);
    if (s == ElemState::kReady &&
        e.state.compare_exchange_strong(s, ElemState::kBusy, std::memory_order_acquire)) {
      if (e.tag == tag) {
        unsigned back = back_.load(std::memory_order_relaxed);
        unsigned back_idx = back & kMask;
        if (back_idx != w_idx) {
          // Item is not at the back of the queue, mark it in-place as revoked
          e.tag = Tag();
          e.w = Work();
          e.state.store(ElemState::kRevoked, std::memory_order_release);
          revoked = true;
        } else {
          // Item being removed as still at the back; shift the back pointer over it,
          // and bump the version number.
          e.tag = Tag();
          e.w = Work();
          e.state.store(ElemState::kEmpty, std::memory_order_release);
          back_.store(back + 1 + (kSize << 1), std::memory_order_relaxed);
          revoked = true;
        }
      } else {
        // Tag mismatch, i.e. work queue slot re-used
        e.state.store(ElemState::kReady, std::memory_order_release);
      }
    }
    return revoked;
  }

  // Size returns current queue size.
  // Can be called by any thread at any time.
  unsigned Size() const {
    return SizeOrNotEmpty<true>();
  }

  // Empty tests whether container is empty.
  // Can be called by any thread at any time.
  bool Empty() const {
    return SizeOrNotEmpty<false>() == 0;
  }

  // Delete all the elements from the queue.
  void Flush() {
    while (!Empty()) {
      PopFront();
    }
  }

 private:
  static const unsigned kMask = kSize - 1;
  static const unsigned kMask2 = (kSize << 1) - 1;

  enum class ElemState : uint8_t {
    kEmpty,
    kBusy,
    kReady,
    kRevoked,
  };

  // Updates to an element are bracketed by a std::memory_order_acquire
  // load from the state, and a std::memory_order_release store.  Accesses
  // to the front/back indices for the work queue use relaxed semantics,
  // with the state of the elements being authoritative.
  //
  // TODO: Revisit whether there is a significant benefit for the current
  // workloads in the complexity here.
  struct Elem {
    std::atomic<ElemState> state;
    Tag tag;
    Work w;
  };

  OrtMutex mutex_;
  // Low log(kSize) + 1 bits in front_ and back_ contain rolling index of
  // front/back, respectively. The remaining bits contain modification counters
  // that are incremented on Push operations. This allows us to (1) distinguish
  // between empty and full conditions (if we would use log(kSize) bits for
  // position, these conditions would be indistinguishable); (2) obtain
  // consistent snapshot of front_/back_ for Size operation using the
  // modification counters.
  std::atomic<unsigned> front_;
  std::atomic<unsigned> back_;
  Elem array_[kSize];

  // SizeOrNotEmpty returns current queue size; if NeedSizeEstimate is false,
  // only whether the size is 0 is guaranteed to be correct.
  // Can be called by any thread at any time.
  template <bool NeedSizeEstimate>
  unsigned SizeOrNotEmpty() const {
    // Emptiness plays critical role in thread pool blocking. So we go to great
    // effort to not produce false positives (claim non-empty queue as empty).
    unsigned front = front_.load(std::memory_order_acquire);
    for (;;) {
      // Capture a consistent snapshot of front/tail.
      unsigned back = back_.load(std::memory_order_acquire);
      unsigned front1 = front_.load(std::memory_order_relaxed);
      if (front != front1) {
        front = front1;
        std::atomic_thread_fence(std::memory_order_acquire);
        continue;
      }
      if (NeedSizeEstimate) {
        return CalculateSize(front, back);
      }
        // This value will be 0 if the queue is empty, and undefined otherwise.
        unsigned maybe_zero = ((front ^ back) & kMask2);
        // Queue size estimate must agree with maybe zero check on the queue
        // empty/non-empty state.
        eigen_assert((CalculateSize(front, back) == 0) == (maybe_zero == 0));
        return maybe_zero;
    }
  }

  EIGEN_ALWAYS_INLINE
  unsigned CalculateSize(unsigned front, unsigned back) const {
    int size = (front & kMask2) - (back & kMask2);
    // Fix overflow.
    if (size < 0)
      size += 2 * kSize;
    // Order of modification in push/pop is crafted to make the queue look
    // larger than it is during concurrent modifications. E.g. push can
    // increment size before the corresponding pop has decremented it.
    // So the computed size can be up to kSize + 1, fix it.
    if (size > static_cast<int>(kSize))
      size = kSize;
    return static_cast<unsigned>(size);
  }

  RunQueue(const RunQueue&) = delete;
  void operator=(const RunQueue&) = delete;
};

static std::atomic<uint32_t> next_tag{1};

template <typename Environment>
class ThreadPoolTempl : public onnxruntime::concurrency::ExtendedThreadPoolInterface {

 private:
  static unsigned WorkerLoop(int id, Eigen::ThreadPoolInterface* param) {
    // unsafe downcast
    ThreadPoolTempl* this_ptr = (ThreadPoolTempl*)param;
    this_ptr->WorkerLoop(id);
    return 0;
  }

 public:
  typedef typename Environment::Task Task;

  struct Tag {
    constexpr Tag() : v_(0) {
    }

    Tag(uint32_t v) : v_(v) {
    }

    // Allocate a new tag to use to identify work items from a given thread
    // in RunInParallel.  Ideally, threads will have unique tags, but re-use
    // is not incorrect if the counter wraps (for intsance, if a long-running
    // workload is calling into ORT from a fresh thread for each request).
    // We must not re-use the default tag 0 which is used to identify work
    // items added via Schedule as opposed to requests for help in RunInParallel.

    static Tag GetNext() {
      Tag t = Tag(next_tag++);
      if (t.v_ == 0) {
        t = Tag(next_tag++);
      }
      return t;
    }

    uint32_t Get() const {
      return v_;
    }

    bool operator==(Tag& other) const {
      return v_ == other.v_;
    }

    uint32_t v_ = 0;
  };

  static Tag GetNextTag() {
    return Tag(next_tag++);
  }

  typedef RunQueue<Task, Tag, 1024> Queue;
#ifdef _WIN32
  using CHAR_TYPE = wchar_t;
#else
  using CHAR_TYPE = char;
#endif
  ThreadPoolTempl(const CHAR_TYPE* name, int num_threads, bool allow_spinning, Environment& env,
                  const ThreadOptions& thread_options)
      : env_(env),
        debug_name_(name),
        num_threads_(num_threads),
        allow_spinning_(allow_spinning),
        worker_data_(num_threads),
        all_coprimes_(num_threads),
        blocked_(0),
        done_(false),
        cancelled_(false) {

    // Calculate coprimes of all numbers [1, num_threads].
    // Coprimes are used for random walks over all threads in Steal
    // and NonEmptyQueueIndex. Iteration is based on the fact that if we take
    // a random starting thread index t and calculate num_threads - 1 subsequent
    // indices as (t + coprime) % num_threads, we will cover all threads without
    // repetitions (effectively getting a presudo-random permutation of thread
    // indices).
    for (int i = 1; i <= num_threads_; ++i) {
      all_coprimes_.emplace_back(i);
      ComputeCoprimes(i, &all_coprimes_.back());
    }

    // Allocate space for per-thread bits to indicate which threads to consider
    // preferable for pushing work.  We use a regular array given that a std::vector
    // cannot contain std::atomic.
    num_hint_words_ = static_cast<int>((num_threads_ + bits_per_hint_word_ - 1) / bits_per_hint_word_);
    good_worker_hints_ = onnxruntime::make_unique<std::atomic<uint64_t>[]>(num_hint_words_);

    // Temporary controls for performance experiments.  The controls here are
    // not intended to be merged back into the main branch, or to be exposed
    // long-term like this via environment variables.  The output to stderr
    // is to provide a reminder of this.
    {
      const std::string ort_threading_env_name("ORT_THREADING_CONTROL");
      auto ort_threading_env = env.GetEnvironmentVar(ort_threading_env_name);
      if (!ort_threading_env.empty()) {
        ::std::cout << "Reading additional settings from " <<
               ort_threading_env_name <<
               ::std::endl;
        for (auto i = 0u; i < ort_threading_env.length(); i++) {
          auto option = ort_threading_env[i];
          switch (option) {
            case 'a':
            ::std::cout << " - Always spin" << ::std::endl;
            always_spin_ = true;
            break;

            case 'b':
            ::std::cout << " - Always block (passive mode)" << ::std::endl;
            always_block_ = true;
            break;

            case 'f':
            ::std::cout << " - Retain affinity" << ::std::endl;
            retain_affinity_ = true;
            break;

            case 'l':
            ::std::cout << " - All-threads optimization" << ::std::endl;
            all_threads_optimization_ = true;
            break;

            case 'p':
            ::std::cout << " - Pin work to threads" << ::std::endl;
            pin_work_to_threads_ = true;
            break;

            case 's':
            ::std::cout << " - Statistics enabled" << ::std::endl;
            dump_statistics_ = true;
            break;

            case 't':
            ::std::cout << " - Timing enabled" << ::std::endl;
            dump_timing_ = true;
            break;

            case 'v':
            ::std::cout << " - Prevent stealing" << ::std::endl;
            prevent_stealing_ = true;
            break;

            case 'z':
            ::std::cout << " - Spin in end-of-loop barrier" << ::std::endl;
            spin_end_of_loop_ = true;
            break;

            default:
            ::std::cerr << " - Unknown option " << option << ::std::endl;
            abort();
            break;
          }
        }
      }
      if (dump_timing_ && !dump_statistics_) {
        ::std::cerr << "dump-timing requires dump-statistics" << ::std::endl;
        abort();
      }
      if (always_spin_ && always_block_) {
        ::std::cerr << "always-block incompatible with always-spin" << ::std::endl;
        abort();
      }
      if (always_spin_ && !allow_spinning) {
        ::std::cerr << "always-spin incompatible with allow_spinning=false" << ::std::endl;
        abort();
      }
    }

    // Create threads.  This must be last in the constructor in order that other fields are
    // already initialized.
    worker_data_.resize(num_threads_);
    for (int i = 0; i < num_threads_; i++) {
      worker_data_[i].thread.reset(env_.CreateThread(name, i, WorkerLoop, this, thread_options));
    }
  }

  ~ThreadPoolTempl() override {
    done_ = true;

    // Now if all threads block without work, they will start exiting.
    // But note that threads can continue to work arbitrary long,
    // block, submit new work, unblock and otherwise live full life.
    if (!cancelled_) {
      WakeAllWorkersForExit();
    } else {
      // Since we were cancelled, there might be entries in the queues.
      // Empty them to prevent their destructor from asserting.
      for (size_t i = 0; i < worker_data_.size(); i++) {
        worker_data_[i].queue.Flush();
      }
    }
    // Join threads explicitly (by destroying) to avoid destruction order within
    // this class.
    for (size_t i = 0; i < worker_data_.size(); ++i) worker_data_[i].thread.reset();
    // Output global thread-pool statistics.  Each worker thread outputs its own local stats.
    if (dump_statistics_) {
      std::unique_lock<OrtMutex> lock(statistics_output_lock_);
      ::std::cerr << debug_name_ << 
        " num_tasks_rejected: " << num_tasks_rejected_ <<
        " stand_alone_tasks: " << num_tasks_scheduled_ << 
        " parallel_tasks: " << num_parallel_tasks_scheduled_ <<
        " mean_d_o_p: " << ::std::setprecision(2) << ((double)total_degree_of_parallelism_)/num_parallel_tasks_scheduled_ << 
        " total_scheduled: " << (num_tasks_scheduled_ + total_degree_of_parallelism_ - num_parallel_tasks_scheduled_) <<
        " total_revoked: " << num_tasks_revoked_ << 
        "\n";
      if (dump_timing_) {
        ::std::cerr << debug_name_ <<
          " time_pre_ms: " << time_scheduling_pre_ms_ << 
          " time_running_ms: " << time_running_ms_ <<
          " time_post_ms: " << time_scheduling_post_ms_ <<
          " time_waiting_ms: " << time_waiting_ms_ <<
          "\n";
      }
    }
  }

  // Run fn().  Ordinarily, the function will be added to the thread pool and executed
  // by a worker thread.  If the thread pool rejects the work then fn() will instead
  // execute synchronously during Schedule(fn).  Currently the thread pool will only
  // reject work if the queue of pending work is full.

  void Schedule(std::function<void()> fn) override {
    Task t = env_.CreateTask(std::move(fn));
    PerThread* pt = GetPerThread();
    if (dump_statistics_) num_tasks_scheduled_++;
    if (pt->pool == this) {
      // Worker thread of this pool, push onto the thread's queue.
      Queue& q = worker_data_[pt->thread_id].queue;
      t = q.PushFront(std::move(t));
    } else {
      // A free-standing thread (or worker of another pool), push onto a random
      // queue.
      int q_idx = Rand(&pt->rand) % num_threads_;
      WorkerData &td = worker_data_[q_idx];
      Queue& q = td.queue;
      t = q.PushBack(std::move(t));
<<<<<<< HEAD
      if (t.f) {
        // The queue rejected the work; run it directly
        env_.ExecuteTask(t);
        if (dump_statistics_) num_tasks_rejected_++;
      } else {
=======
      if (!t.f) {
>>>>>>> 9a73c8f4
        // The queue accepted the work; ensure that the thread will pick it up
        td.EnsureAwake();
      }
    }

    // Run the work directly if the queue rejected the work
    if (t.f) {
      env_.ExecuteTask(t);
    }
  }

// The thread pool maintains a set of hints for which threads will be good to distribute
// work to.  A thread is considered "good" if it is actively spinning, meaning both that
// it is not busy with existing work, and that it should respond quickly to the addition
// of new work.

void SetGoodWorkerHint(int idx, bool is_good) {
  assert(idx >= 0 && idx < num_threads_);
  std::atomic<uint64_t>& u64 = good_worker_hints_[idx / bits_per_hint_word_];
  uint64_t bit = 1ull << (idx % bits_per_hint_word_);
  uint64_t saw, want;
  do {
    saw = u64.load();
    want = is_good ? (saw|bit) : (saw&~bit);
  } while (!u64.compare_exchange_weak(saw, want));
}

// The thread pool maintains a LIFO stack of workers.  Workers are added to the stack
// when they start waiting for work.  Workers are removed from the stack when a thread
// is distributing work.  The stack serves to concentrate load on a subset of workers
// allowing the remainder to block.

void PushWorkerLIFO(int idx) {
  assert(idx >= 0 && idx < num_threads_);
  WorkerData& wd = worker_data_[idx];

  if (wd.lifo_next_ == WorkerData::NONE) {
    bool want = false;
    while (!lifo_latch_.compare_exchange_weak(want, true, std::memory_order_acquire)) {
      want = false;
      while (lifo_latch_.load(std::memory_order_relaxed)) {
      }
    }

    if (wd.lifo_next_ == WorkerData::NONE) {
      wd.lifo_next_ = lifo_first_;
      lifo_first_ = idx;
    }

    lifo_latch_.store(false, std::memory_order_release);
  }
}

int PopWorkerLIFO(int need, std::vector<unsigned> &threads) {
  int got = 0;

  bool want = false;  
  while (!lifo_latch_.compare_exchange_weak(want, true, std::memory_order_acquire)) {   
    want = false;
    while (lifo_latch_.load(std::memory_order_relaxed)) {
    }   
  }

  while (got<need && lifo_first_ != WorkerData::NONE) {
    unsigned idx = lifo_first_;
    assert(idx >= 0 && idx < num_threads_);  
    WorkerData &wd = worker_data_[idx];
    lifo_first_ = wd.lifo_next_;
    wd.lifo_next_ = WorkerData::NONE;
        //::std::cerr << idx;
            threads.push_back(idx);
    got++;
  }
  //::std::cerr << "\n";

  lifo_latch_.store(false, std::memory_order_release);

  return got;
}

// Retrieve hints for up to n threads to distribute work to.  Threads in good_hints
// pass a best-effort check to identify spinning threads via the good_worker_hints_
// bitmap.  Threads in alt_hint do not pass that test, but are distinct from those in
// good_hints, letting the caller avoid distributing more than one work item to
// any individual thread.

void GetGoodWorkerHints2(int n , std::vector<unsigned>& good_hints, std::vector<unsigned>& alt_hints) {
  PerThread* pt = GetPerThread();
  good_hints.clear();
  alt_hints.clear();

  assert(n <= num_threads_);

  // Pick threads from the LIFO where possible, meaning that we will tend toward
  // distributing work to threads that were active recently.
  int got = PopWorkerLIFO(n, good_hints);

  // Pick up any additional threads, avoiding ones already chosen
  if (got < n) {
    uint64_t threads_in_use[num_hint_words_]={0};
    for (int i = 0; i < got; i++) {
      unsigned idx = good_hints[i];
      threads_in_use[idx / bits_per_hint_word_] |= 1ull << (idx % bits_per_hint_word_);
    }
    n-= got;
  
    unsigned base = Rand(&pt->rand) % num_hint_words_;
    for (int i = 0; n && (i < num_hint_words_); i++) {
      int u64_idx = (base + i) % num_hint_words_;
      for (int j = 0; n && (j < bits_per_hint_word_); j++) {
        uint64_t bit = 1ull << j;
        int thread = u64_idx * bits_per_hint_word_ + j;
        if (thread < num_threads_) {
          if (!(threads_in_use[u64_idx] & bit)) {
            alt_hints.push_back(thread);
            n--;
          }
        }
      }
    }
  }
}

void GetGoodWorkerHints(int n, std::vector<unsigned>& good_hints, std::vector<unsigned>& alt_hints) {
  PerThread* pt = GetPerThread();
  int need_alt = n;
  good_hints.clear();
  alt_hints.clear();

  // Iterate through the words of hints, starting from a pseudo-randomly chosen
  // base.  This aims to distribute work across large machines in cases we
  // have multiple threads scheduling work concurrently.

  unsigned base = Rand(&pt->rand) % num_hint_words_;
  for (int i = 0; n && (i < num_hint_words_); i++) {
    int u64_idx = (base + i) % num_hint_words_;
    std::atomic<uint64_t>* u64 = &good_worker_hints_[u64_idx];
    uint64_t saw = u64->load();
    uint64_t want = saw;

    // Pick up to n bits that are set in the current word
    for (int j = 0; n && (j < bits_per_hint_word_); j++) {
      uint64_t bit = 1ull << j;
      int thread = u64_idx * bits_per_hint_word_ + j;
      if (saw & bit) {
        good_hints.push_back(thread);
        want &= ~bit;
        n--;
      } else if (need_alt && thread < num_threads_) {
        alt_hints.push_back(thread);
	      need_alt--;
      }
    }

    // Best-effort attempt to remove the hints.  We should measure the impact of
    // contention here, but the intuition is that if we conflict on the CAS then the
    // machine is likely to be busy in any case, and we will have queuing on the
    // work items.
    u64->compare_exchange_strong(saw, want);
  }
}

void RunInParallel(std::function<void()> fn, unsigned n) override {
  PerThread* my_pt = GetPerThread();
  assert(n>=1);
  if (dump_statistics_) {
    num_parallel_tasks_scheduled_ ++;
    total_degree_of_parallelism_ += n;
  }
  if (n == 1 || my_pt->in_parallel) {
    fn();
  } else {
    uint64_t start_ms = dump_timing_ ? GetCurrentTimeMS() : 0;
    bool all_threads = (all_threads_optimization_ && ((int)n==num_threads_+1));

    // We build a list of <thread,idx> pairs for each of the queues that accepts a work
    // item.  This lets us remove any work items that do not get executed by the threads
    // that we push them to.
    std::vector<std::pair<int, unsigned>> pending_items;
    Barrier b(n, spin_end_of_loop_ && (always_spin_ || (allow_spinning_ && !always_block_)));

    my_pt->in_parallel = true;
    if (!my_pt->tag.Get()) {
      my_pt->tag = Tag::GetNext();
    }

    // Push up to n-1 copies of the work item into the queues
    std::vector<unsigned> good_hints, alt_hints;
    if (!all_threads) {
      if (retain_affinity_) {
        GetGoodWorkerHints2(n - 1, good_hints, alt_hints);
      } else {
        GetGoodWorkerHints(n - 1, good_hints, alt_hints);
      }
    }

    for (unsigned i = 0; i < n - 1; i++) {
      Task t = env_.CreateTask([&b, &fn]() {
        fn();
        b.Notify(1);
      });
      int q_idx;
      if (all_threads || pin_work_to_threads_) {
        //::std::cerr << ".";
        q_idx = i;
      } else if (i < good_hints.size()) {
        q_idx = good_hints[i];
      } else {
        auto alt_i = i - static_cast<unsigned>(good_hints.size());
        if (alt_i < alt_hints.size()) {
          q_idx = alt_hints[alt_i];
        } else {
          q_idx = Rand(&my_pt->rand) % num_threads_;
        }
      }
      WorkerData& td = worker_data_[q_idx];
      Queue& q = td.queue;
      unsigned w_idx;
      t = q.PushBackWithTag(std::move(t), my_pt->tag, w_idx);
      if (t.f) {
        // The queue rejected the work.  Account for the missing capacity for work
        // on the synchronization barrier.  The semantics for RunInParallel are that
        // the function is called with up to n-way parallelism, and so the
        // work itself will be performed in the current thread's call to fn()
        // after finishing adding work to the pool.
        b.Notify(1);
      } else {
        // The queue accepted the work, ensure that the thread is servicing the queue
        pending_items.push_back({q_idx, w_idx});
        td.EnsureAwake();
      }
    }

    if (dump_timing_) {
      uint64_t now = GetCurrentTimeMS();
      time_scheduling_pre_ms_ += now - start_ms;
      start_ms = now;
    }
    
    // Run the final copy ourselves, for the total of n degree-of-parallelism
    fn();

    if (dump_timing_) {
      uint64_t now = GetCurrentTimeMS();
      time_running_ms_ += now - start_ms;
      start_ms = now;
    }
    
    // Notify the barrier for the work we completed, plus any work that we successfully
    // revoke from the work queues
    int notifications_needed = 1;
    for (auto& item : pending_items) {
      Queue& q = worker_data_[item.first].queue;
      if (q.RevokeWithTag(my_pt->tag, item.second)) {
        notifications_needed++;
        if (dump_statistics_) num_tasks_revoked_++;
      }
    }
    b.Notify(notifications_needed);

    if (dump_timing_) {
      uint64_t now = GetCurrentTimeMS();
      time_scheduling_post_ms_ += now - start_ms;
      start_ms = now;
    }
        
    // Synchronize with any work items that are still running
    b.Wait();
    my_pt->in_parallel = false;

    if (dump_timing_) {
      uint64_t now = GetCurrentTimeMS();
      time_waiting_ms_ += now - start_ms;
      start_ms = now;
    }   
  }
}

void Cancel() override {
  cancelled_ = true;
  // If done_ is true, which means this object is being destructing.
  // Therefore worker_data_[i].thread could be NULL.
  if (!done_) {
    done_ = true;
    // Let each thread know it's been cancelled.
    for (size_t i = 0; i < worker_data_.size(); i++) {
      assert(worker_data_[i].thread != nullptr);
      worker_data_[i].thread->OnCancel();
    }
  }

  // Wake up the threads without work to let them exit on their own.
  WakeAllWorkersForExit();
}

int NumThreads() const EIGEN_FINAL {
  return num_threads_;
}

int CurrentThreadId() const EIGEN_FINAL {
  const PerThread* pt = const_cast<ThreadPoolTempl*>(this)->GetPerThread();
  if (pt->pool == this) {
    return pt->thread_id;
  }
  return -1;
}

 private:

#ifdef NDEBUG
  void AssertBounds(int, int) {
  }
#else
  void AssertBounds(int start, int end) {
    assert(start >= 0);
    assert(start < end);  // non-zero sized partition
    assert(end <= num_threads_);
  }
#endif

  void ComputeCoprimes(int N, Eigen::MaxSizeVector<unsigned>* coprimes) {
    for (int i = 1; i <= N; i++) {
      unsigned a = i;
      unsigned b = N;
      // If GCD(a, b) == 1, then a and b are coprimes.
      while (b != 0) {
        unsigned tmp = a;
        a = b;
        b = tmp % b;
      }
      if (a == 1) {
        coprimes->push_back(i);
      }
    }
  }

  typedef typename Environment::EnvThread Thread;
  struct WorkerData;

  // PerThread objects are allocated in thread-local storage and allocated
  // on the thread's first call to GetPerThread.  The object should
  // remain trivially-destructable, with other state placed in the
  // WorkerData objects that are allocated and cleaned-up explicitly.
  //
  // PerThread objects are allocated for all threads that submit work to
  // the thread pool, in addition to threads within the pool.
  //
  // In contrast, the WorkerData objects are allocated only for the
  // threads in the pool, and their lifetime is managed along with the
  // pool.

  struct PerThread {
    constexpr PerThread() : pool(nullptr) {
    }
    ThreadPoolTempl* pool;             // Parent pool, or null for normal threads.
    WorkerData *wd;
    uint64_t rand{0};                  // Random generator state.
    int thread_id{-1};                 // Worker thread index in pool.
    Tag tag{};                         // Work item tag used to identify this thread.
    bool in_parallel{false};           // Inside a parallel section (hence tag not unique if we re-use)
  };

  static_assert(std::is_trivially_destructible<PerThread>::value, "Per-thread state should be trivially destructible");

  struct WorkerData {
    constexpr WorkerData() : thread(), queue() {
    }
    int idx;
    std::unique_ptr<Thread> thread;
    Queue queue;

    // Each thread has a status, available read-only without locking, and protected
    // by the mutex field below for updates.  The status is used for three
    // purposes:
    //
    // 1. To identify threads that are good candidates to push work to.
    //    We prefer to push work to threads that are actively spinning (no need
    //    for an OS wake-up, and no need for current work to finish).  After that, we
    //    prefer to push work to threads that are blocked (no need to wait for the
    //    current work to finish).
    //
    // 2. To identify threads that are good candidates to steal work from.  We
    //    prefer to steal work from threads that are active outside the worker loop.
    //    This avoids "snatching" new work away from a thread that has just been
    //    given it but not yet noticed.
    //
    // 3. When pushing work to a thread, we use the status read-only to identify
    //    when we need to wake the thread.  This read-only check avoids the
    //    need for mutex / condvar operations in the case where the thread pool
    //    remains busy.

    enum class ThreadStatus : uint8_t {
      Spinning,  // Spinning in the work loop, and other cases (initialization) where
                 // the thread will soon be in the loop
      Active,    // Running user code, not waiting for work
      Blocking,  // In the process of blocking; may no longer notice work pushed to it
      Blocked,   // Blocked on cv
      Waking,    // Not yet back in the worker loop, but wake-up notification sent
    };

    ThreadStatus GetStatus() const {
      return status;
    }

    // State transitions, called from other threads

    void EnsureAwake() {
      ThreadStatus seen = status;
      if (seen == ThreadStatus::Blocking ||
          seen == ThreadStatus::Blocked) {
        std::unique_lock<OrtMutex> lk(mutex);
        // Blocking state exists only transiently during the SetBlock() method
        // while holding the lock.  We may observe it at the start of this
        // function, but after acquiring the lock then the target thread
        // will either be blocked or not.
        seen = status;
        assert(seen != ThreadStatus::Blocking);
        if (seen == ThreadStatus::Blocked) {
          status = ThreadStatus::Waking;
          cv.notify_one();
        }
      }
    }

    // State transitions, called only from the thread itself

    void SetActive() {
      std::unique_lock<OrtMutex> lk(mutex);
      status = ThreadStatus::Active;
    }

    void SetSpinning() {
      std::unique_lock<OrtMutex> lk(mutex);
      status = ThreadStatus::Spinning;
    }

    void SetBlocked(std::function<bool()> should_block,
                    std::function<void()> post_block) {
      std::unique_lock<OrtMutex> lk(mutex);
      assert(status == ThreadStatus::Spinning);
      status = ThreadStatus::Blocking;
      if (should_block()) {
        status = ThreadStatus::Blocked;
        while (status == ThreadStatus::Blocked) {
          cv.wait(lk);
        }
        post_block();
      }
      status = ThreadStatus::Spinning;
    }

    static constexpr int NONE = -1;
    int lifo_next_ = WorkerData::NONE;

  private:
    std::atomic<ThreadStatus> status{ThreadStatus::Spinning};
    OrtMutex mutex;
    OrtCondVar cv;
  };

  Environment& env_;
  const std::string debug_name_;
  const int num_threads_;
  const bool allow_spinning_;
  bool always_spin_ = false;
  bool always_block_ = false;
  bool retain_affinity_ = false;
  bool all_threads_optimization_ = false;
  bool prevent_stealing_ = false;
  bool pin_work_to_threads_ = false;
  bool dump_statistics_ = false;
  bool dump_timing_ = false;
  bool spin_end_of_loop_ = false;

  // Statistics, collected if dump_statistics_ is set to true
  OrtMutex statistics_output_lock_;
  std::atomic<uint64_t> num_tasks_rejected_{0};
  std::atomic<uint64_t> num_tasks_scheduled_{0};
  std::atomic<uint64_t> num_parallel_tasks_scheduled_{0};
  std::atomic<uint64_t> total_degree_of_parallelism_{0};
  std::atomic<uint64_t> num_tasks_revoked_{0};
  std::atomic<uint64_t> time_scheduling_pre_ms_{0};
  std::atomic<uint64_t> time_running_ms_{0};
  std::atomic<uint64_t> time_scheduling_post_ms_{0};
  std::atomic<uint64_t> time_waiting_ms_{0};

  Eigen::MaxSizeVector<WorkerData> worker_data_;
  Eigen::MaxSizeVector<Eigen::MaxSizeVector<unsigned>> all_coprimes_;
  std::atomic<unsigned> blocked_;  // Count of blocked workers, used as a termination condition
  std::atomic<bool> done_;
  std::atomic<bool> cancelled_;

  // Allow control over how many bits to use in each entry in good_worker_hints_.
  // We reduce this below the full 64-bit word size for two reasons.  First, it
  // helps test coverage on machines without 64 vCPUS.  Second, it lets us
  // reduce contention by having different threads start work searching for hints
  // at different locations in the bitmap.

  static const int bits_per_hint_word_ = 4;
  int num_hint_words_;
  std::unique_ptr<std::atomic<uint64_t>[]> good_worker_hints_;

  std::atomic_bool lifo_latch_{false};
  int lifo_first_ = WorkerData::NONE;

  // Wake any blocked workers so that they can cleanly exit WorkerLoop().  For an
  // abrupt exit, cancelled_==true and threads will exit their worker loops.  For
  // a clean exit, each thread will observe (1) done_ set, indicating that the
  // destructor has been called, (2) all threads blocked, and (3) no
  // items in the work queues.

  void WakeAllWorkersForExit() {
    for (auto &td: worker_data_) {
      td.EnsureAwake();
    }
  }

  static uint64_t GetCurrentTimeMS() { 
    return ::std::chrono::duration_cast<::std::chrono::milliseconds>(::std::chrono::high_resolution_clock::now().time_since_epoch()).count();
  }

  // Main worker thread loop.
  void WorkerLoop(int thread_id) {
    uint64_t num_ran_own = 0;
    uint64_t num_ran_stolen = 0;
    uint64_t num_tried_to_block = 0;
    uint64_t num_blocked = 0;
    uint64_t start_time_ms = 0;
    uint64_t time_busy_ms = 0;
    uint64_t time_spinning_ms = 0;
    uint64_t time_blocked_ms = 0;
    PerThread* pt = GetPerThread();
    WorkerData& td = worker_data_[thread_id];
    pt->wd = &td;
    td.idx = thread_id;
    Queue& q = td.queue;
    bool should_exit = false;
    pt->pool = this;
    pt->rand = GlobalThreadIdHash();
    pt->thread_id = thread_id;

    assert(td.GetStatus() == WorkerData::ThreadStatus::Spinning);
    if (!retain_affinity_) SetGoodWorkerHint(thread_id, true /* Is good */);

    start_time_ms = GetCurrentTimeMS();
    const int log2_spin = 20;
    const int spin_count = (allow_spinning_ && !always_block_) ? (1ull<<log2_spin) : 0;
    const int steal_count = spin_count/100;

    if (retain_affinity_) { PushWorkerLIFO(thread_id); }
          
    while (!cancelled_ && !should_exit) {
        Task t = q.PopFront();
        if (t.f) num_ran_own++;
        if (!t.f) {
          // Spin waiting for work.  We indicate, via SetGOodWorkerHint that we are
          // spinning.  This will bias other threads toward pushing work to our queue.
          // In addition, priodically make a best-effort attempt to steal from other
          // threads which are not themselves spinning.

          uint64_t spin_start_ms = dump_timing_ ? GetCurrentTimeMS() : 0;
          if (!retain_affinity_) SetGoodWorkerHint(thread_id, true);
          for (int i = 0; (i < spin_count || always_spin_) && !t.f && !cancelled_ && !done_; i++) {
            if (prevent_stealing_) {
              t = q.PopFront();
              if (t.f) num_ran_own++;
            } else {
              if (i%steal_count == 0) {
                t = TrySteal();
                if (t.f) num_ran_stolen++;
               } else {
                 t = q.PopFront();
                 if (t.f) num_ran_own++;
               }
            } 
          }
          if (!retain_affinity_) SetGoodWorkerHint(thread_id, false);
          if (dump_timing_) time_spinning_ms += GetCurrentTimeMS() - spin_start_ms;
          
          if (!t.f) {
            // No work passed to us while spinning; make a further full attempt to
            // steal work from other threads prior to blocking.
            if ((num_threads_ != 1) && !prevent_stealing_) {
              t = Steal(true /* true => check all queues */);
              if (t.f) num_ran_stolen++;
            }
            if (!t.f) {
              uint64_t blocked_start_ms = dump_timing_ ? GetCurrentTimeMS() : 0;
              num_tried_to_block++;
              td.SetBlocked(
                  // Pre-block test
                  [&]() -> bool {
                    bool should_block = true;
                    // We already did a best-effort emptiness check when stealing; now
                    // do a full check prior to blocking.
                    int victim = NonEmptyQueueIndex();
                    if (victim != -1) {
                      should_block = false;
                      if (!cancelled_) {
                        t = worker_data_[victim].queue.PopBack();
                      }
                    }
                    // Number of blocked threads is used as termination condition.
                    // If we are shutting down and all worker threads blocked without work,
                    // that's we are done.
                    if (should_block) {
                      blocked_++;
                      if (done_ && blocked_ == static_cast<unsigned>(num_threads_)) {
                        should_block = false;
                        // Almost done, but need to re-check queues.
                        // Consider that all queues are empty and all worker threads are preempted
                        // right after incrementing blocked_ above. Now a free-standing thread
                        // submits work and calls destructor (which sets done_). If we don't
                        // re-check queues, we will exit leaving the work unexecuted.
                        if (NonEmptyQueueIndex() != -1) {
                          // Note: we must not pop from queues before we decrement blocked_,
                          // otherwise the following scenario is possible. Consider that instead
                          // of checking for emptiness we popped the only element from queues.
                          // Now other worker threads can start exiting, which is bad if the
                          // work item submits other work. So we just check emptiness here,
                          // which ensures that all worker threads exit at the same time.
                          blocked_--;
                        } else {
                          should_exit = true;
                        }
                      }
                    }
                    return should_block;
                  },
                  // Post-block update (executed only if we blocked)
                  [&]() {
                    if (dump_timing_) time_blocked_ms += GetCurrentTimeMS() - blocked_start_ms;
                    num_blocked++;
                    blocked_--;
                  });
            }
          }
        }
        if (t.f) {
          uint64_t busy_start_ms = dump_timing_ ? GetCurrentTimeMS() : 0;
          td.SetActive();
          env_.ExecuteTask(t);
          if (retain_affinity_) { PushWorkerLIFO(thread_id); }
          td.SetSpinning();
          if (dump_timing_) time_busy_ms += GetCurrentTimeMS() - busy_start_ms;
        }
      }

      // Whichever thread(s) observe the termination conditions are responsible for waking
      // any other threads that have remained blocked.
      if (should_exit) {
        WakeAllWorkersForExit();
      }

      // Output per-thread statistics if requested
      if (dump_statistics_) {
        std::unique_lock<OrtMutex> lock(statistics_output_lock_);
        ::std::cerr << debug_name_ << 
          " id: " << thread_id <<
          " ran_own: " << num_ran_own <<
          " ran_stolen: " << num_ran_stolen <<
          " tried_to_block: " << num_tried_to_block <<
          " blocked: " << num_blocked;
        if (dump_timing_) {
          ::std::cerr << 
            " wall_ms: " << (GetCurrentTimeMS() - start_time_ms) <<
            " busy_ms: " << time_busy_ms <<
            " spin_ms: " << time_spinning_ms <<
            " blocked_ms: " << time_blocked_ms;
        }
       ::std::cerr << "\n";    
      }
    }

  // Steal tries to steal work from other worker threads in the range [start,
  // limit) in best-effort manner.  We make two passes over the threads:
  //
  // - round 0 : we attempt to steal from threads that are running in
  //   user code (ThreadStatus::Active).  The intuition behind this is that
  //   the thread is busy with other work, and that by preferring to
  //   steel from busy victims we will avoid "snatching" work from a
  //   thread which is just about to notice the work itself.
  //
  // - round 1 : we steal work from any thread, including those which claim
  //   to be spinning.  In these cases, even though the victim thread is
  //   looking for work itself, it may have been pre-empted.

  Task Steal(bool check_all) {
    PerThread* pt = GetPerThread();
    unsigned size = static_cast<unsigned>(num_threads_);
    unsigned r = Rand(&pt->rand);
    unsigned inc = all_coprimes_[size - 1][r % all_coprimes_[size - 1].size()];

    for (int round = 0; round < 2; round++) {
      unsigned victim = r % size;
      for (unsigned i = 0; i < size; i++) {
        assert(victim < size);
        if (round == 1 ||
            worker_data_[victim].GetStatus() == WorkerData::ThreadStatus::Active) {
          Task t = worker_data_[victim].queue.PopBack();
          if (t.f) {
            return t;
          }
        }
        if (!check_all) {
          return Task();
        }
        victim += inc;
        if (victim >= size) {
          victim -= size;
        }
      }
    }

    return Task();
  }

  Task TrySteal() {
    return Steal(false);
  }

  int NonEmptyQueueIndex() {
    PerThread* pt = GetPerThread();
    const unsigned size = static_cast<unsigned>(worker_data_.size());
    unsigned r = Rand(&pt->rand);
    unsigned inc = all_coprimes_[size - 1][r % all_coprimes_[size - 1].size()];
    unsigned victim = r % size;
    for (unsigned i = 0; i < size; i++) {
      if (!worker_data_[victim].queue.Empty()) {
        return victim;
      }
      victim += inc;
      if (victim >= size) {
        victim -= size;
      }
    }
    return -1;
  }

  static EIGEN_STRONG_INLINE uint64_t GlobalThreadIdHash() {
    return std::hash<std::thread::id>()(std::this_thread::get_id());
  }

  EIGEN_STRONG_INLINE PerThread* GetPerThread() {
    static thread_local PerThread per_thread_;
    PerThread* pt = &per_thread_;
    return pt;
  }

  static EIGEN_STRONG_INLINE unsigned Rand(uint64_t* state) {
    uint64_t current = *state;
    // Update the internal state
    *state = current * 6364136223846793005ULL + 0xda3e39cb94b95bdbULL;
    // Generate the random output (using the PCG-XSH-RS scheme)
    return static_cast<unsigned>((current ^ (current >> 22)) >> (22 + (current >> 61)));
  }
};

}  // namespace onnxruntime<|MERGE_RESOLUTION|>--- conflicted
+++ resolved
@@ -580,15 +580,7 @@
       WorkerData &td = worker_data_[q_idx];
       Queue& q = td.queue;
       t = q.PushBack(std::move(t));
-<<<<<<< HEAD
-      if (t.f) {
-        // The queue rejected the work; run it directly
-        env_.ExecuteTask(t);
-        if (dump_statistics_) num_tasks_rejected_++;
-      } else {
-=======
       if (!t.f) {
->>>>>>> 9a73c8f4
         // The queue accepted the work; ensure that the thread will pick it up
         td.EnsureAwake();
       }
